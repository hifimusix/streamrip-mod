--- conflicted
+++ resolved
@@ -7,13 +7,8 @@
 /urls.txt
 *.flac
 /Downloads
-<<<<<<< HEAD
-/Street Runner.mp3
 /StreamripDownloads
-/ADDYS.wav
 *.mp3
-=======
 *.mp3
 StreamripDownloads
-*.wav
->>>>>>> c81a01fc
+*.wav